--- conflicted
+++ resolved
@@ -52,14 +52,11 @@
       "detail": "assets-loader: 源码调试"
     },
     {
-<<<<<<< HEAD
-      "label": "json-loader: watch",
-=======
-      "label": "cdn-loader: dev",
+      "label": "cdn-loader: watch",
       "dependsOn": [
         "core: dev",
-        "cdn-loader: tsc-dev",
-        "cdn-loader: tsc-test-dev"
+        "cdn-loader: dev",
+        "cdn-loader: debug"
       ],
       "detail": "cdn-loader 开发模式"
     },
@@ -68,7 +65,7 @@
       "script": "dev",
       "path": "packages/cdn-loader/",
       "problemMatcher": [],
-      "label": "cdn-loader: tsc-dev",
+      "label": "cdn-loader: dev",
       "detail": "cdn-loader: 源码编译"
     },
     {
@@ -76,12 +73,11 @@
       "script": "dev:test",
       "path": "packages/cdn-loader/",
       "problemMatcher": [],
-      "label": "cdn-loader: tsc-test-dev",
+      "label": "cdn-loader: debug",
       "detail": "cdn-loader: 源码运行测试"
     },
     {
-      "label": "json-loader: dev",
->>>>>>> 8da3a4b7
+      "label": "json-loader: watch",
       "dependsOn": [
         "core: dev",
         "json-loader: dev",

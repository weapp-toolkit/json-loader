import $ from 'lodash';
import path from 'path';
import { Chunk, Compilation, Compiler, Module, NormalModule } from 'webpack';
import { removeExt } from '@weapp-toolkit/core';
import { CustomAssetInfo, PlaceholderMap } from '@weapp-toolkit/weapp-types';
import { PKG_OUTSIDE_DEP_DIRNAME } from '../utils/constant';
import { shouldIgnore } from '../utils/ignore';
import { AssetsMap } from '../modules/assetsMap';
import { DependencyGraph } from '../modules/dependencyGraph';
import { isInSubPackage } from '../utils/dependency';

/**
 * DependencyPlugin 初始化选项
 */
export interface IOptimizeChunkPluginOptions {
  /** app 目录 */
  context: string;
  /** 拷贝代码的输出目录 */
  publicPath?: string;
  /** 忽略的文件（夹） */
  ignores?: RegExp[];
  /** 依赖树实例 */
  dependencyGraph: DependencyGraph;
}

/**
 * 处理小程序依赖以及依赖分析
 */
export class OptimizeChunkPlugin {
  static PLUGIN_NAME = 'OptimizeChunkPlugin';

  /** 小程序项目根文件夹，app.json 所在目录 */
  context!: string;

  /** 独立分包外部依赖拷贝目录 */
  publicPath: string;

  /** 忽略的文件 */
  ignores: Required<IOptimizeChunkPluginOptions>['ignores'];

  /** 静态资源模块依赖表 */
  assetsMap: AssetsMap;

  /** 依赖树 */
  dependencyGraph!: DependencyGraph;

  constructor(options: IOptimizeChunkPluginOptions) {
    this.context = options.context;
    this.dependencyGraph = options.dependencyGraph;
    this.publicPath = options.publicPath || PKG_OUTSIDE_DEP_DIRNAME;
    this.ignores = [/.(js|ts)x?$/].concat(options.ignores || []);

    this.assetsMap = new AssetsMap({
      context: options.context,
      ignores: options.ignores,
      dependencyGraph: options.dependencyGraph,
      publicPath: options.publicPath,
    });
  }

  apply(compiler: Compiler): void {
    compiler.hooks.finishMake.tap(OptimizeChunkPlugin.PLUGIN_NAME, (compilation) => {
      // 处理独立分包引用主包 js 资源的情况
      compilation.hooks.afterOptimizeChunks.tap(OptimizeChunkPlugin.PLUGIN_NAME, () => {
        const cloneChunkCache = new Map();
        const { dependencyGraph } = this;

        compilation.entrypoints.forEach((entryPoint) => {
<<<<<<< HEAD
          const graphNodeMap = dependencyGraph.getGraphNodeMap();
          const { packageGroup, independent } = graphNodeMap.getNodeByChunkName(entryPoint.name || '') || {};
=======
          const moduleMap = dependencyGraph.getModuleMap();
          const { packageGroup, independent } = moduleMap.get(entryPoint.name || '') || {};

>>>>>>> e48f3c6f
          if (packageGroup && independent) {
            // 对于独立分包的entryPoint，扫描其依赖的所有chunk
            // 如果chunk不在内独立分包内，则拷贝一个新chunk输出在独立分包中
            entryPoint.chunks.forEach((chunk) => {
              if (!isInSubPackage(chunk.name, packageGroup)) {
                // 从主包移动到独立分包的chunk在独立分包内的输出路径
                const clonedChunkName = `${packageGroup}/${PKG_OUTSIDE_DEP_DIRNAME}/${chunk.name}`;

                let clonedChunk = cloneChunkCache.get(clonedChunkName);

                if (!clonedChunk) {
                  // 若输出路径的chunk未被clone过，clone一个chunk
                  clonedChunk = this.cloneChunk(clonedChunkName, chunk, compilation);
                  clonedChunk.runtime = entryPoint.getRuntimeChunk()?.name;
                  cloneChunkCache.set(clonedChunkName, clonedChunk);
                }

                // Merge id name hints
                chunk.idNameHints.forEach((hint) => {
                  clonedChunk.idNameHints.add(hint);
                });

                // 替换掉独立分包entryPoint中原来的chunk
                entryPoint.replaceChunk(chunk, clonedChunk);
                clonedChunk.addGroup(entryPoint);
                chunk.removeGroup(entryPoint);
              }
            });
          }
        });
      });

      /** 处理非 js 资源模块的路径和引用 */
      compilation.hooks.beforeModuleAssets.tap(OptimizeChunkPlugin.PLUGIN_NAME, () => {
        this.assetsMap.init(compilation);
        this.optimizeAssetModules(compilation);
      });

      compilation.hooks.beforeChunkAssets.tap(OptimizeChunkPlugin.PLUGIN_NAME, () => {
        // console.info('skr: all assets beforeChunkAssets', Object.keys(compilation.assets));
      });
    });

    compiler.hooks.environment.tap(OptimizeChunkPlugin.PLUGIN_NAME, () => {
      // 补充一些特殊的splitChunk配置
      const splitChunksConfig = compiler.options.optimization.splitChunks;
      const processedConfig: typeof splitChunksConfig = {
        ...splitChunksConfig,
        // 不做模块合并，维持原来的文件目录结构
        minChunks: 1,
        minSize: 1,
        chunks: (chunk: Chunk) => {
          // 由主包移动到独立分包的资源不参与splitChunk
          const moduleMap = this.dependencyGraph.getModuleMap();
          if (moduleMap.get(chunk.name)?.independent && chunk.name.indexOf(PKG_OUTSIDE_DEP_DIRNAME) > -1) {
            return false;
          }
          return true;
        },
        name: (module: Module) => {
          // 按照模块路径输出
          if (module instanceof NormalModule) {
            if (path.extname(module.resource) === '.js' && !module.isEntryModule()) {
              return removeExt(path.relative(this.context, module.resource));
            }
          }
          return false;
        },
      };
      compiler.options.optimization.splitChunks = processedConfig;
    });
  }

  /**
   * clone一个chunk并添加到compilation中
   * @param name clone获得的chunk的name
   * @param srcChunk 被clone的chunk
   * @param compilation 当前所在的compilation
   * @returns clone得到的新chunk
   */
  cloneChunk(name: string, srcChunk: Chunk, compilation: Compilation) {
    const { chunkGraph } = compilation;

    const clonedChunk = new Chunk(name);
    chunkGraph.getChunkModules(srcChunk).forEach((m) => {
      chunkGraph.connectChunkAndModule(clonedChunk, m);
    });

    clonedChunk.chunkReason = srcChunk.chunkReason;

    compilation.chunks.add(clonedChunk);

    return clonedChunk;
  }

  /** 优化静态资源路径并替换占位符 */
  optimizeAssetModules(compilation: Compilation): void {
    const { assetsMap } = this;

    compilation.modules.forEach((module) => {
      if (module instanceof NormalModule && !shouldIgnore(this.ignores, module.resource)) {
        const absolutePath = module.resource.replace(/\?.*$/, '');
        const { assets, assetsInfo } = module.buildInfo;

        // if (absolutePath.includes('level')) {
        //   console.info('skr: optimizeAssetModules', { absolutePath });
        //   // debugger;
        // }

        /** 没有资源实体 */
        if (!assets) {
          return;
        }

        const clonedAssets = $.cloneDeep(assets);
        const optimizedAssets: Record<string, any> = {};
        const chunkNames = assetsMap.getChunkNames(absolutePath);

        for (const chunkName of chunkNames) {
          const newFileDirname = path.dirname(assetsMap.getOutputPath(absolutePath, chunkName));

          /** 遍历 module 的 assets */
          for (const assetName in clonedAssets) {
            const filename = path.join(newFileDirname, path.basename(assetName));
            const fileSource = $.cloneDeep(assets[assetName]);
            const fileInfo: CustomAssetInfo = assetsInfo.get(assetName) || {};
            const { placeholderMap } = fileInfo;

            /** 替换占位符 */
            if (placeholderMap?.size) {
              fileSource._value = this.replaceAssetModule(absolutePath, fileSource._value, placeholderMap, chunkName);

              if (fileSource._valueIsBuffer) {
                fileSource._value = Buffer.from(fileSource._value);
                fileSource._valueAsBuffer = fileSource._value;
              } else {
                fileSource._valueAsString = fileSource._value;
              }
            }

            /**
             * cdn-loader 处理后的资源不能再修改位置
             */
            optimizedAssets[fileInfo.keepName ? assetName : filename] = fileSource;
          }
        }

        // console.info('skr: optimizeAssetModules', { resource, chunkNames, assets, assetsInfo, optimizedAssets });

        module.buildInfo.assets = optimizedAssets;
      }
    });
  }

  /** 替换静态资源占位符 */
  replaceAssetModule(
    source: string,
    sourceCode: string | Buffer,
    placeholderMap: PlaceholderMap,
    chunkName: string,
  ): string {
    let code = sourceCode.toString();

    placeholderMap.forEach(({ reference, referenceDir, referenceType, shouldRemoveExt }, placeholder) => {
      const referenceRelativePath = this.assetsMap.getReferencePath(source, reference, chunkName);
      let relativePath = referenceRelativePath;

      if (referenceType === 'dir' && referenceDir) {
        const filename = path.relative(referenceDir, reference);
        /** 获取文件夹的相对路径 */
        relativePath = path.join(referenceRelativePath.replace(filename, ''));
        /** 去掉尾部的斜线 */
        relativePath = relativePath.replace(/\/$/, '');
      }

      code = code.replace(placeholder, shouldRemoveExt ? removeExt(relativePath) : relativePath);
    });

    return code;
  }
}<|MERGE_RESOLUTION|>--- conflicted
+++ resolved
@@ -66,14 +66,8 @@
         const { dependencyGraph } = this;
 
         compilation.entrypoints.forEach((entryPoint) => {
-<<<<<<< HEAD
           const graphNodeMap = dependencyGraph.getGraphNodeMap();
           const { packageGroup, independent } = graphNodeMap.getNodeByChunkName(entryPoint.name || '') || {};
-=======
-          const moduleMap = dependencyGraph.getModuleMap();
-          const { packageGroup, independent } = moduleMap.get(entryPoint.name || '') || {};
-
->>>>>>> e48f3c6f
           if (packageGroup && independent) {
             // 对于独立分包的entryPoint，扫描其依赖的所有chunk
             // 如果chunk不在内独立分包内，则拷贝一个新chunk输出在独立分包中
@@ -127,8 +121,11 @@
         minSize: 1,
         chunks: (chunk: Chunk) => {
           // 由主包移动到独立分包的资源不参与splitChunk
-          const moduleMap = this.dependencyGraph.getModuleMap();
-          if (moduleMap.get(chunk.name)?.independent && chunk.name.indexOf(PKG_OUTSIDE_DEP_DIRNAME) > -1) {
+          const graphNodeMap = this.dependencyGraph.getGraphNodeMap();
+          if (
+            graphNodeMap.getNodeByChunkName(chunk.name)?.independent &&
+            chunk.name.indexOf(PKG_OUTSIDE_DEP_DIRNAME) > -1
+          ) {
             return false;
           }
           return true;

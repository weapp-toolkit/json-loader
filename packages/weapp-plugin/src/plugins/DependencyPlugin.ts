import path from 'path';
import { Compiler, EntryPlugin } from 'webpack';
import { createResolver, removeExt, resolveAppEntryPath, Resolver } from '@weapp-toolkit/core';
import { IDependencyPluginOptions } from '../types/DependencyPlugin';
import { addEntryFactory } from '../utils/dependency';
import { DependencyTree } from '../modules/dependency/DependencyTree';

/**
 * 处理小程序依赖以及依赖分析
 */
export class DependencyPlugin {
  static PLUGIN_NAME = 'DependencyPlugin';

  ignore: Array<string | RegExp>;

  /** 小程序项目根文件夹，app.json 所在目录 */
  context!: string;

  /** 模块路径解析器 */
  resolver!: Resolver;

  /** 依赖树 */
  dependencyTree: DependencyTree;

  /** 添加 entry 函数 */
  addEntry!: (entry: string, options: EntryPlugin['options']) => void;

  constructor(options: IDependencyPluginOptions) {
    this.ignore = options.ignore || [];
    this.dependencyTree = options.dependencyTree;
  }

  apply(compiler: Compiler): void {
    const app = resolveAppEntryPath(compiler);

    this.context = path.dirname(app);
    this.resolver = createResolver(compiler, this.context);
    this.addEntry = addEntryFactory(compiler).bind(this, this.context);
    this.dependencyTree = new DependencyTree({
      context: this.context,
      app,
      resolver: this.resolver,
      compiler,
    });

    compiler.hooks.entryOption.tap(DependencyPlugin.PLUGIN_NAME, () => {
      this.setAllEntries(compiler);
      return true;
    });

    // compiler.hooks.afterCompile.tap(DependencyPlugin.PLUGIN_NAME, (compilation) => {
    //   console.info('skr: compilation', compilation.chunks);
    // });
  }

  /**
   * 添加项目所有依赖
   */
  setAllEntries(compiler: Compiler): void {
    this.dependencyTree.build();
    const chunks = this.dependencyTree.chunks;

    Object.keys(chunks).map((chunkName) => {
      // debug console zhuojun
      console.log('>>>>>>>>>>>> debug console zhuojun', chunkName);

      const entries = this.dependencyTree.getChunkEntries(chunkName);
      const assets = this.dependencyTree.getChunkAssets(chunkName);

      entries.forEach((entry) => {
<<<<<<< HEAD
        this.addEntry(entry, {
          name: removeExt(path.relative(this.context, entry)),
          runtime: `${chunkName}runtime`,
        });
      });
=======
        this.addEntry(entry, chunkName);
      });

      assets.forEach((asset) => this.addEntry(asset, chunkName));
>>>>>>> 53dc6357
    });
  }
}<|MERGE_RESOLUTION|>--- conflicted
+++ resolved
@@ -61,25 +61,17 @@
     const chunks = this.dependencyTree.chunks;
 
     Object.keys(chunks).map((chunkName) => {
-      // debug console zhuojun
-      console.log('>>>>>>>>>>>> debug console zhuojun', chunkName);
-
       const entries = this.dependencyTree.getChunkEntries(chunkName);
       const assets = this.dependencyTree.getChunkAssets(chunkName);
 
       entries.forEach((entry) => {
-<<<<<<< HEAD
         this.addEntry(entry, {
           name: removeExt(path.relative(this.context, entry)),
           runtime: `${chunkName}runtime`,
         });
       });
-=======
-        this.addEntry(entry, chunkName);
-      });
 
       assets.forEach((asset) => this.addEntry(asset, chunkName));
->>>>>>> 53dc6357
     });
   }
 }